--- conflicted
+++ resolved
@@ -24,11 +24,7 @@
                           size = (-1, -1),
                           style = wx.MAXIMIZE_BOX | wx.RESIZE_BORDER | wx.CAPTION | wx.CLOSE_BOX)
 
-<<<<<<< HEAD
-        self.__fnt_numbers = wx.Font(12, wx.FONTFAMILY_MODERN, wx.NORMAL, wx.NORMAL, faceName = 'Monospace')
-=======
-        self.__fnt_numbers = wx.Font(ScaleFont(12), wx.FONTFAMILY_MODERN, wx.NORMAL, wx.NORMAL, face = 'Monospace')
->>>>>>> d7bdea0c
+        self.__fnt_numbers = wx.Font(ScaleFont(12), wx.FONTFAMILY_MODERN, wx.NORMAL, wx.NORMAL, faceName = 'Monospace')
 
         panel = wx.Panel(self)
 
