--- conflicted
+++ resolved
@@ -2,11 +2,8 @@
 
 ## Prerequisites
 
-- this project requires Cython and wxPython
-- create a conda environment from the root of MAP
-<<<<<<< HEAD
-  - ./scripts/create_conda_env.sh <name> dev
-=======
+- This project requires Cython and wxPython
+- Create a conda environment from the root of MAP
   - Get miniconda and install: https://docs.conda.io/en/latest/miniconda.html
   - Install JSON and Yaml parsers:
     o conda install -c conda-forge jq
@@ -17,8 +14,7 @@
     o conda activate sparta
   - Install Cython and wxPython
     o sudo pip3 install cython wxPython
->>>>>>> d35d3003
-- to build this tool, you must use cmake from the root of MAP
+- To build this tool, you must use cmake from the root of MAP
   - cd $(git rev-parse --show-toplevel); mkdir release; cd release
   - cmake -DCMAKE_BUILD_TYPE=Release ..
   - make