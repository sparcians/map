--- conflicted
+++ resolved
@@ -5,10 +5,7 @@
 - this project requires Cython and wxPython
 - create a conda environment from the root of MAP
   - ./scripts/create_conda_env.sh <name> dev
-<<<<<<< HEAD
-=======
   - sudo pip3 install cython wxPython
->>>>>>> d62c9e10
 - to build this tool, you must use cmake from the root of MAP
   - cd $(git rev-parse --show-toplevel); mkdir release; cd release
   - cmake -DCMAKE_BUILD_TYPE=Release ..
