--- conflicted
+++ resolved
@@ -10,29 +10,6 @@
 set (SPARTA_BASE ${CMAKE_CURRENT_SOURCE_DIR})
 include (${SPARTA_BASE}/cmake/sparta-config.cmake)
 
-<<<<<<< HEAD
-=======
-# Add a custom CMake Modules directory
-list(APPEND CMAKE_MODULE_PATH "${CMAKE_CURRENT_SOURCE_DIR}/cmake/modules")
-
-# Add RapidJSON
-include_directories (SYSTEM ${RAPIDJSON_INCLUDE_DIRS})
-
-# Add YAML CPP
-include_directories (SYSTEM ${YAML_CPP_INCLUDE_DIR})
-
-# Add local includes
-include_directories ("./")
-include_directories ("simdb/include")
-
-# Add Boost (not typical system install)
-include_directories (SYSTEM ${Boost_INCLUDE_DIRS})
-
-# Add HDF5 (not typical system install)
-include_directories (SYSTEM ${HDF5_C_INCLUDE_DIRS})
-include_directories (SYSTEM ${HDF5_INCLUDE_DIRS})
-
->>>>>>> f6492355
 # Add the source for libsparta.a
 list (APPEND SourceCppFiles
             src/ArgosOutputter.cpp
