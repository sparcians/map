--- conflicted
+++ resolved
@@ -605,20 +605,7 @@
                     closeRecord();
                     return;
                 }
-<<<<<<< HEAD
                 collect(*val);
-=======
-
-                // Remember the new value pairs for a new record and start
-                // a new record if not empty.
-                updateLastRecord_();
-
-                // If the new Value pairs are not empty and current record is closed, we start a new record.
-                if(record_closed_ && hasData_()){
-                    startNewRecord_();
-                    record_closed_ = false;
-                }
->>>>>>> 1eb53fbc
             }
 
             /*!
