--- conflicted
+++ resolved
@@ -6,28 +6,6 @@
 # Convenience macros and functions for tests
 include(${SPARTA_CMAKE_MACRO_PATH}/SpartaTestingMacros.cmake)
 
-<<<<<<< HEAD
-# Setup options for valgrind testing.
-if (NOT APPLE)
-  find_program (VALGRIND_TOOL valgrind)
-  if (VALGRIND_TOOL)
-    set(VALGRIND_REGRESS_ENABLED TRUE)
-    message(STATUS "Valgrind regression enabled")
-  endif()
-endif()
-
-set (VALGRIND_OPTS
-  "--error-exitcode=5"
-  "--leak-check=full"
-  "--show-reachable=yes"
-  "--undef-value-errors=yes"
-  "--suppressions=${SPARTA_BASE}/test/valgrind_leakcheck.supp"
-  "--soname-synonyms=somalloc=NONE"
-  )
-set (VALGRIND_TEST_LABEL valgrind_test)
-
-=======
->>>>>>> 3d55f887
 # Since make does not pass the parallel jobs flag to ctest from the user,
 # a fixed count will be set based on core count w/ a max 8
 include(ProcessorCount)
