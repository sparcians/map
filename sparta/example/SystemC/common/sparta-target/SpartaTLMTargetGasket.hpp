--- conflicted
+++ resolved
@@ -141,18 +141,10 @@
         tlm_utils::peq_with_get<tlm::tlm_generic_payload> m_response_PEQ;  ///< response payload event queue
         tlm_utils::peq_with_get<tlm::tlm_generic_payload> m_end_request_PEQ;  ///< end request payload event queue
         sc_core::sc_event   m_end_resp_rcvd_event;
-<<<<<<< HEAD
-        sparta::TreeNode * m_pTn;
         // An event to be scheduled in the sparta::SchedulingPhase::Tick
-        // phase if data is received
-        /*sparta::PayloadEvent<tlm::tlm_generic_payload, sparta::SchedulingPhase::Tick> event_end_req_(&unit_event_set_, "end_req_event", CREATE_SPARTA_HANDLER_WITH_DATA(SpartaTLMTargetGasket, send_end_request_, tlm::tlm_generic_payload));
-         */
-=======
-              // An event to be scheduled in the sparta::SchedulingPhase::Tick
         // phase if data is received
         sparta::PayloadEvent<MemoryRequest, sparta::SchedulingPhase::Tick> event_end_req_{getEventSet(), "end_req_event", CREATE_SPARTA_HANDLER_WITH_DATA(SpartaTLMTargetGasket, send_end_request_, MemoryRequest), 10000};
  
->>>>>>> 9e494abd
         // Junk not needed
         /// b_transport() - Blocking Transport
         void b_transport(tlm::tlm_generic_payload &payload, sc_core::sc_time &delay_time) override { }
